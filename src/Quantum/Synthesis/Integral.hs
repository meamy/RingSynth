--- conflicted
+++ resolved
@@ -238,7 +238,6 @@
 
     
 -- | Test suite
-<<<<<<< HEAD
 runTests :: () -> IO ()
 runTests () = do
   quickCheck (mapSize (\_ -> 8) (prop_iso_generators (1 :: Matrix Eight Eight Dyadic)))
@@ -246,10 +245,6 @@
   --quickCheck (prop_correct ([] :: [DyadicGen]) :: Matrix Two Two Dyadic -> Bool)
   --quickCheck (prop_correct ([] :: [DyadicGen]) :: Matrix Four Four Dyadic -> Bool)
   --quickCheck (prop_correct ([] :: [DyadicGen]) :: Matrix Eight Eight Dyadic -> Bool)
-=======
---runTests :: () -> IO ()
---runTests () = do
 --  quickCheck (prop_correct :: Matrix Two Two Dyadic -> Bool)
 --  quickCheck (prop_correct :: Matrix Four Four Dyadic -> Bool)
---  quickCheck (prop_correct :: Matrix Eight Eight Dyadic -> Bool)
->>>>>>> e82cee70
+--  quickCheck (prop_correct :: Matrix Eight Eight Dyadic -> Bool)